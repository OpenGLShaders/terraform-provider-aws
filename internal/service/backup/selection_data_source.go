// Copyright (c) HashiCorp, Inc.
// SPDX-License-Identifier: MPL-2.0

package backup

import (
	"context"

	"github.com/aws/aws-sdk-go-v2/aws"
	"github.com/aws/aws-sdk-go-v2/service/backup"
	"github.com/hashicorp/terraform-plugin-sdk/v2/diag"
	"github.com/hashicorp/terraform-plugin-sdk/v2/helper/schema"
	"github.com/hashicorp/terraform-provider-aws/internal/conns"
	"github.com/hashicorp/terraform-provider-aws/internal/errs/sdkdiag"
	"github.com/hashicorp/terraform-provider-aws/names"
)

// @SDKDataSource("aws_backup_selection")
func DataSourceSelection() *schema.Resource {
	return &schema.Resource{
		ReadWithoutTimeout: dataSourceSelectionRead,

		Schema: map[string]*schema.Schema{
			"plan_id": {
				Type:     schema.TypeString,
				Required: true,
			},
			"selection_id": {
				Type:     schema.TypeString,
				Required: true,
			},
			names.AttrIAMRoleARN: {
				Type:     schema.TypeString,
				Computed: true,
			},
			names.AttrName: {
				Type:     schema.TypeString,
				Computed: true,
			},
			names.AttrResources: {
				Type:     schema.TypeSet,
				Computed: true,
				Elem:     &schema.Schema{Type: schema.TypeString},
			},
		},
	}
}

func dataSourceSelectionRead(ctx context.Context, d *schema.ResourceData, meta interface{}) diag.Diagnostics {
	var diags diag.Diagnostics
	conn := meta.(*conns.AWSClient).BackupClient(ctx)

	input := &backup.GetBackupSelectionInput{
		BackupPlanId: aws.String(d.Get("plan_id").(string)),
		SelectionId:  aws.String(d.Get("selection_id").(string)),
	}

	resp, err := conn.GetBackupSelection(ctx, input)
	if err != nil {
		return sdkdiag.AppendErrorf(diags, "getting Backup Selection: %s", err)
	}

<<<<<<< HEAD
	d.SetId(aws.ToString(resp.SelectionId))
	d.Set("iam_role_arn", resp.BackupSelection.IamRoleArn)
	d.Set("name", resp.BackupSelection.SelectionName)

	if err := d.Set("resources", resp.BackupSelection.Resources); err != nil {
		return sdkdiag.AppendErrorf(diags, "setting resources: %s", err)
=======
	d.SetId(aws.StringValue(resp.SelectionId))
	d.Set(names.AttrIAMRoleARN, resp.BackupSelection.IamRoleArn)
	d.Set(names.AttrName, resp.BackupSelection.SelectionName)

	if resp.BackupSelection.Resources != nil {
		if err := d.Set(names.AttrResources, aws.StringValueSlice(resp.BackupSelection.Resources)); err != nil {
			return sdkdiag.AppendErrorf(diags, "setting resources: %s", err)
		}
>>>>>>> 0a9c5aff
	}

	return diags
}<|MERGE_RESOLUTION|>--- conflicted
+++ resolved
@@ -60,23 +60,12 @@
 		return sdkdiag.AppendErrorf(diags, "getting Backup Selection: %s", err)
 	}
 
-<<<<<<< HEAD
 	d.SetId(aws.ToString(resp.SelectionId))
-	d.Set("iam_role_arn", resp.BackupSelection.IamRoleArn)
-	d.Set("name", resp.BackupSelection.SelectionName)
-
-	if err := d.Set("resources", resp.BackupSelection.Resources); err != nil {
-		return sdkdiag.AppendErrorf(diags, "setting resources: %s", err)
-=======
-	d.SetId(aws.StringValue(resp.SelectionId))
 	d.Set(names.AttrIAMRoleARN, resp.BackupSelection.IamRoleArn)
 	d.Set(names.AttrName, resp.BackupSelection.SelectionName)
 
-	if resp.BackupSelection.Resources != nil {
-		if err := d.Set(names.AttrResources, aws.StringValueSlice(resp.BackupSelection.Resources)); err != nil {
-			return sdkdiag.AppendErrorf(diags, "setting resources: %s", err)
-		}
->>>>>>> 0a9c5aff
+	if err := d.Set(names.AttrResources, resp.BackupSelection.Resources); err != nil {
+		return sdkdiag.AppendErrorf(diags, "setting resources: %s", err)
 	}
 
 	return diags
