--- conflicted
+++ resolved
@@ -57,11 +57,7 @@
 	})
 
 	if err != nil {
-<<<<<<< HEAD
-		return fmt.Errorf("error reading Secrets Manager secrets: %w", err)
-=======
 		return fmt.Errorf("listing Secrets Manager Secrets: %w", err)
->>>>>>> 39e1b7ad
 	}
 
 	var arns, names []string
