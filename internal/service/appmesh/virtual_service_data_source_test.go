--- conflicted
+++ resolved
@@ -18,11 +18,7 @@
 	vsName := fmt.Sprintf("tf-acc-test-%d.mesh.local", sdkacctest.RandInt())
 
 	resource.ParallelTest(t, resource.TestCase{
-<<<<<<< HEAD
-		PreCheck:                 func() { acctest.PreCheck(ctx, t); acctest.PreCheckPartitionHasService(appmesh.EndpointsID, t) },
-=======
-		PreCheck:                 func() { acctest.PreCheck(t); acctest.PreCheckPartitionHasService(t, appmesh.EndpointsID) },
->>>>>>> 78d002fe
+		PreCheck:                 func() { acctest.PreCheck(ctx, t); acctest.PreCheckPartitionHasService(t, appmesh.EndpointsID) },
 		ErrorCheck:               acctest.ErrorCheck(t, appmesh.EndpointsID),
 		ProtoV5ProviderFactories: acctest.ProtoV5ProviderFactories,
 		CheckDestroy:             testAccCheckVirtualServiceDestroy(ctx),
@@ -53,11 +49,7 @@
 	vsName := fmt.Sprintf("tf-acc-test-%d.mesh.local", sdkacctest.RandInt())
 
 	resource.ParallelTest(t, resource.TestCase{
-<<<<<<< HEAD
-		PreCheck:                 func() { acctest.PreCheck(ctx, t); acctest.PreCheckPartitionHasService(appmesh.EndpointsID, t) },
-=======
-		PreCheck:                 func() { acctest.PreCheck(t); acctest.PreCheckPartitionHasService(t, appmesh.EndpointsID) },
->>>>>>> 78d002fe
+		PreCheck:                 func() { acctest.PreCheck(ctx, t); acctest.PreCheckPartitionHasService(t, appmesh.EndpointsID) },
 		ErrorCheck:               acctest.ErrorCheck(t, appmesh.EndpointsID),
 		ProtoV5ProviderFactories: acctest.ProtoV5ProviderFactories,
 		CheckDestroy:             testAccCheckVirtualServiceDestroy(ctx),
