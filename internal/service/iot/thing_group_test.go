--- conflicted
+++ resolved
@@ -33,13 +33,8 @@
 			{
 				Config: testAccThingGroupConfig_basic(rName),
 				Check: resource.ComposeTestCheckFunc(
-<<<<<<< HEAD
-					testAccCheckThingGroupExists(ctx, resourceName),
-					acctest.MatchResourceAttrRegionalARN(resourceName, "arn", "iot", regexache.MustCompile(fmt.Sprintf("thinggroup/%s$", rName))),
-=======
-					testAccCheckThingGroupExists(ctx, resourceName, &thingGroup),
+					testAccCheckThingGroupExists(ctx, resourceName),
 					acctest.MatchResourceAttrRegionalARN(resourceName, names.AttrARN, "iot", regexache.MustCompile(fmt.Sprintf("thinggroup/%s$", rName))),
->>>>>>> 034aabf1
 					resource.TestCheckResourceAttr(resourceName, "metadata.#", "1"),
 					resource.TestCheckResourceAttrSet(resourceName, "metadata.0.creation_date"),
 					resource.TestCheckResourceAttr(resourceName, "metadata.0.parent_group_name", ""),
@@ -144,13 +139,8 @@
 			{
 				Config: testAccThingGroupConfig_parent(rName),
 				Check: resource.ComposeTestCheckFunc(
-<<<<<<< HEAD
-					testAccCheckThingGroupExists(ctx, resourceName),
-					resource.TestCheckResourceAttrPair(resourceName, "parent_group_name", parentResourceName, "name"),
-=======
-					testAccCheckThingGroupExists(ctx, resourceName, &thingGroup),
+					testAccCheckThingGroupExists(ctx, resourceName),
 					resource.TestCheckResourceAttrPair(resourceName, "parent_group_name", parentResourceName, names.AttrName),
->>>>>>> 034aabf1
 					resource.TestCheckResourceAttr(resourceName, "metadata.#", "1"),
 					resource.TestCheckResourceAttrPair(resourceName, "metadata.0.parent_group_name", parentResourceName, names.AttrName),
 					resource.TestCheckResourceAttr(resourceName, "metadata.0.root_to_parent_groups.#", "2"),
