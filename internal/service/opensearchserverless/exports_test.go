--- conflicted
+++ resolved
@@ -2,10 +2,7 @@
 
 // Exports for use in tests only.
 var (
-<<<<<<< HEAD
 	ResourceCollection     = newResourceCollection
-=======
 	ResourceAccessPolicy   = newResourceAccessPolicy
->>>>>>> 70260ef7
 	ResourceSecurityPolicy = newResourceSecurityPolicy
 )