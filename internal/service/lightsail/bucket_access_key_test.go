--- conflicted
+++ resolved
@@ -93,11 +93,7 @@
 			return fmt.Errorf("Resource (%s) ID not set", resourceName)
 		}
 
-<<<<<<< HEAD
-		conn := acctest.Provider.Meta().(*conns.AWSClient).LightsailClient()
-=======
-		conn := acctest.Provider.Meta().(*conns.AWSClient).LightsailConn(ctx)
->>>>>>> 258dd327
+		conn := acctest.Provider.Meta().(*conns.AWSClient).LightsailClient(ctx)
 
 		out, err := tflightsail.FindBucketAccessKeyById(ctx, conn, rs.Primary.ID)
 
@@ -115,11 +111,7 @@
 
 func testAccCheckBucketAccessKeyDestroy(ctx context.Context) resource.TestCheckFunc {
 	return func(s *terraform.State) error {
-<<<<<<< HEAD
-		conn := acctest.Provider.Meta().(*conns.AWSClient).LightsailClient()
-=======
-		conn := acctest.Provider.Meta().(*conns.AWSClient).LightsailConn(ctx)
->>>>>>> 258dd327
+		conn := acctest.Provider.Meta().(*conns.AWSClient).LightsailClient(ctx)
 
 		for _, rs := range s.RootModule().Resources {
 			if rs.Type != "aws_lightsail_bucket_access_key" {
