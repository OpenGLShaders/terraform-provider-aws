package qldb_test

import (
	"context"
	"fmt"
	"regexp"
	"testing"

	"github.com/aws/aws-sdk-go/service/qldb"
	sdkacctest "github.com/hashicorp/terraform-plugin-sdk/v2/helper/acctest"
	"github.com/hashicorp/terraform-plugin-sdk/v2/helper/resource"
	"github.com/hashicorp/terraform-plugin-sdk/v2/terraform"
	"github.com/hashicorp/terraform-provider-aws/internal/acctest"
	"github.com/hashicorp/terraform-provider-aws/internal/conns"
	tfqldb "github.com/hashicorp/terraform-provider-aws/internal/service/qldb"
	"github.com/hashicorp/terraform-provider-aws/internal/tfresource"
)

func TestAccQLDBLedger_basic(t *testing.T) {
	ctx := acctest.Context(t)
	var v qldb.DescribeLedgerOutput
	rName := sdkacctest.RandomWithPrefix(acctest.ResourcePrefix)
	resourceName := "aws_qldb_ledger.test"

	resource.ParallelTest(t, resource.TestCase{
<<<<<<< HEAD
		PreCheck:                 func() { acctest.PreCheck(ctx, t); acctest.PreCheckPartitionHasService(qldb.EndpointsID, t) },
=======
		PreCheck:                 func() { acctest.PreCheck(t); acctest.PreCheckPartitionHasService(t, qldb.EndpointsID) },
>>>>>>> 78d002fe
		ErrorCheck:               acctest.ErrorCheck(t, qldb.EndpointsID),
		ProtoV5ProviderFactories: acctest.ProtoV5ProviderFactories,
		CheckDestroy:             testAccCheckLedgerDestroy(ctx),
		Steps: []resource.TestStep{
			{
				Config: testAccLedgerConfig_basic(rName),
				Check: resource.ComposeAggregateTestCheckFunc(
					testAccCheckLedgerExists(ctx, resourceName, &v),
					acctest.MatchResourceAttrRegionalARN(resourceName, "arn", "qldb", regexp.MustCompile(`ledger/.+`)),
					resource.TestCheckResourceAttr(resourceName, "deletion_protection", "false"),
					resource.TestCheckResourceAttr(resourceName, "kms_key", ""),
					resource.TestCheckResourceAttr(resourceName, "name", rName),
					resource.TestCheckResourceAttr(resourceName, "permissions_mode", "ALLOW_ALL"),
					resource.TestCheckResourceAttr(resourceName, "tags.%", "0"),
				),
			},
			{
				ResourceName:      resourceName,
				ImportState:       true,
				ImportStateVerify: true,
			},
		},
	})
}

func TestAccQLDBLedger_disappears(t *testing.T) {
	ctx := acctest.Context(t)
	var v qldb.DescribeLedgerOutput
	rName := sdkacctest.RandomWithPrefix(acctest.ResourcePrefix)
	resourceName := "aws_qldb_ledger.test"

	resource.ParallelTest(t, resource.TestCase{
<<<<<<< HEAD
		PreCheck:                 func() { acctest.PreCheck(ctx, t); acctest.PreCheckPartitionHasService(qldb.EndpointsID, t) },
=======
		PreCheck:                 func() { acctest.PreCheck(t); acctest.PreCheckPartitionHasService(t, qldb.EndpointsID) },
>>>>>>> 78d002fe
		ErrorCheck:               acctest.ErrorCheck(t, qldb.EndpointsID),
		ProtoV5ProviderFactories: acctest.ProtoV5ProviderFactories,
		CheckDestroy:             testAccCheckLedgerDestroy(ctx),
		Steps: []resource.TestStep{
			{
				Config: testAccLedgerConfig_basic(rName),
				Check: resource.ComposeAggregateTestCheckFunc(
					testAccCheckLedgerExists(ctx, resourceName, &v),
					acctest.CheckResourceDisappears(ctx, acctest.Provider, tfqldb.ResourceLedger(), resourceName),
				),
				ExpectNonEmptyPlan: true,
			},
		},
	})
}

func TestAccQLDBLedger_nameGenerated(t *testing.T) {
	ctx := acctest.Context(t)
	var v qldb.DescribeLedgerOutput
	resourceName := "aws_qldb_ledger.test"

	resource.ParallelTest(t, resource.TestCase{
<<<<<<< HEAD
		PreCheck:                 func() { acctest.PreCheck(ctx, t); acctest.PreCheckPartitionHasService(qldb.EndpointsID, t) },
=======
		PreCheck:                 func() { acctest.PreCheck(t); acctest.PreCheckPartitionHasService(t, qldb.EndpointsID) },
>>>>>>> 78d002fe
		ErrorCheck:               acctest.ErrorCheck(t, qldb.EndpointsID),
		ProtoV5ProviderFactories: acctest.ProtoV5ProviderFactories,
		CheckDestroy:             testAccCheckLedgerDestroy(ctx),
		Steps: []resource.TestStep{
			{
				Config: testAccLedgerConfig_nameGenerated(),
				Check: resource.ComposeAggregateTestCheckFunc(
					testAccCheckLedgerExists(ctx, resourceName, &v),
					resource.TestMatchResourceAttr(resourceName, "name", regexp.MustCompile(`tf\d+`)),
				),
			},
			{
				ResourceName:      resourceName,
				ImportState:       true,
				ImportStateVerify: true,
			},
		},
	})
}

func TestAccQLDBLedger_update(t *testing.T) {
	ctx := acctest.Context(t)
	var v qldb.DescribeLedgerOutput
	rName := sdkacctest.RandomWithPrefix(acctest.ResourcePrefix)
	resourceName := "aws_qldb_ledger.test"

	resource.ParallelTest(t, resource.TestCase{
<<<<<<< HEAD
		PreCheck:                 func() { acctest.PreCheck(ctx, t); acctest.PreCheckPartitionHasService(qldb.EndpointsID, t) },
=======
		PreCheck:                 func() { acctest.PreCheck(t); acctest.PreCheckPartitionHasService(t, qldb.EndpointsID) },
>>>>>>> 78d002fe
		ErrorCheck:               acctest.ErrorCheck(t, qldb.EndpointsID),
		ProtoV5ProviderFactories: acctest.ProtoV5ProviderFactories,
		CheckDestroy:             testAccCheckLedgerDestroy(ctx),
		Steps: []resource.TestStep{
			{
				Config: testAccLedgerConfig_basic(rName),
				Check: resource.ComposeTestCheckFunc(
					testAccCheckLedgerExists(ctx, resourceName, &v),
					resource.TestCheckResourceAttr(resourceName, "deletion_protection", "false"),
					resource.TestCheckResourceAttr(resourceName, "permissions_mode", "ALLOW_ALL"),
				),
			},
			{
				ResourceName:      resourceName,
				ImportState:       true,
				ImportStateVerify: true,
			},
			{
				Config: testAccLedgerConfig_updated(rName),
				Check: resource.ComposeTestCheckFunc(
					testAccCheckLedgerExists(ctx, resourceName, &v),
					resource.TestCheckResourceAttr(resourceName, "deletion_protection", "true"),
					resource.TestCheckResourceAttr(resourceName, "permissions_mode", "STANDARD"),
				),
			},
			{
				Config: testAccLedgerConfig_basic(rName),
				Check: resource.ComposeTestCheckFunc(
					testAccCheckLedgerExists(ctx, resourceName, &v),
					resource.TestCheckResourceAttr(resourceName, "deletion_protection", "false"),
					resource.TestCheckResourceAttr(resourceName, "permissions_mode", "ALLOW_ALL"),
				),
			},
		},
	})
}

func TestAccQLDBLedger_kmsKey(t *testing.T) {
	ctx := acctest.Context(t)
	var v qldb.DescribeLedgerOutput
	rName := sdkacctest.RandomWithPrefix(acctest.ResourcePrefix)
	resourceName := "aws_qldb_ledger.test"
	kmsKeyResourceName := "aws_kms_key.test"

	resource.ParallelTest(t, resource.TestCase{
<<<<<<< HEAD
		PreCheck:                 func() { acctest.PreCheck(ctx, t); acctest.PreCheckPartitionHasService(qldb.EndpointsID, t) },
=======
		PreCheck:                 func() { acctest.PreCheck(t); acctest.PreCheckPartitionHasService(t, qldb.EndpointsID) },
>>>>>>> 78d002fe
		ErrorCheck:               acctest.ErrorCheck(t, qldb.EndpointsID),
		ProtoV5ProviderFactories: acctest.ProtoV5ProviderFactories,
		CheckDestroy:             testAccCheckLedgerDestroy(ctx),
		Steps: []resource.TestStep{
			{
				Config: testAccLedgerConfig_kmsKey(rName),
				Check: resource.ComposeAggregateTestCheckFunc(
					testAccCheckLedgerExists(ctx, resourceName, &v),
					resource.TestCheckResourceAttrPair(resourceName, "kms_key", kmsKeyResourceName, "arn"),
				),
			},
			{
				ResourceName:      resourceName,
				ImportState:       true,
				ImportStateVerify: true,
			},
			{
				Config: testAccLedgerConfig_kmsKeyUpdated(rName),
				Check: resource.ComposeAggregateTestCheckFunc(
					testAccCheckLedgerExists(ctx, resourceName, &v),
					resource.TestCheckResourceAttr(resourceName, "kms_key", "AWS_OWNED_KMS_KEY"),
				),
			},
		},
	})
}

func TestAccQLDBLedger_tags(t *testing.T) {
	ctx := acctest.Context(t)
	var v qldb.DescribeLedgerOutput
	rName := sdkacctest.RandomWithPrefix(acctest.ResourcePrefix)
	resourceName := "aws_qldb_ledger.test"

	resource.ParallelTest(t, resource.TestCase{
<<<<<<< HEAD
		PreCheck:                 func() { acctest.PreCheck(ctx, t); acctest.PreCheckPartitionHasService(qldb.EndpointsID, t) },
=======
		PreCheck:                 func() { acctest.PreCheck(t); acctest.PreCheckPartitionHasService(t, qldb.EndpointsID) },
>>>>>>> 78d002fe
		ErrorCheck:               acctest.ErrorCheck(t, qldb.EndpointsID),
		ProtoV5ProviderFactories: acctest.ProtoV5ProviderFactories,
		CheckDestroy:             testAccCheckLedgerDestroy(ctx),
		Steps: []resource.TestStep{
			{
				Config: testAccLedgerConfig_tags1(rName, "key1", "value1"),
				Check: resource.ComposeTestCheckFunc(
					testAccCheckLedgerExists(ctx, resourceName, &v),
					resource.TestCheckResourceAttr(resourceName, "tags.%", "1"),
					resource.TestCheckResourceAttr(resourceName, "tags.key1", "value1"),
				),
			},
			{
				ResourceName:      resourceName,
				ImportState:       true,
				ImportStateVerify: true,
			},
			{
				Config: testAccLedgerConfig_tags2(rName, "key1", "value1updated", "key2", "value2"),
				Check: resource.ComposeTestCheckFunc(
					testAccCheckLedgerExists(ctx, resourceName, &v),
					resource.TestCheckResourceAttr(resourceName, "tags.%", "2"),
					resource.TestCheckResourceAttr(resourceName, "tags.key1", "value1updated"),
					resource.TestCheckResourceAttr(resourceName, "tags.key2", "value2"),
				),
			},
			{
				Config: testAccLedgerConfig_tags1(rName, "key2", "value2"),
				Check: resource.ComposeTestCheckFunc(
					testAccCheckLedgerExists(ctx, resourceName, &v),
					resource.TestCheckResourceAttr(resourceName, "tags.%", "1"),
					resource.TestCheckResourceAttr(resourceName, "tags.key2", "value2"),
				),
			},
		},
	})
}

func testAccCheckLedgerDestroy(ctx context.Context) resource.TestCheckFunc {
	return func(s *terraform.State) error {
		conn := acctest.Provider.Meta().(*conns.AWSClient).QLDBConn()

		for _, rs := range s.RootModule().Resources {
			if rs.Type != "aws_qldb_ledger" {
				continue
			}

			_, err := tfqldb.FindLedgerByName(ctx, conn, rs.Primary.ID)

			if tfresource.NotFound(err) {
				continue
			}

			if err != nil {
				return err
			}

			return fmt.Errorf("QLDB Ledger %s still exists", rs.Primary.ID)
		}

		return nil
	}
}

func testAccCheckLedgerExists(ctx context.Context, n string, v *qldb.DescribeLedgerOutput) resource.TestCheckFunc {
	return func(s *terraform.State) error {
		rs, ok := s.RootModule().Resources[n]
		if !ok {
			return fmt.Errorf("Not found: %s", n)
		}

		if rs.Primary.ID == "" {
			return fmt.Errorf("No QLDB Ledger ID is set")
		}

		conn := acctest.Provider.Meta().(*conns.AWSClient).QLDBConn()

		output, err := tfqldb.FindLedgerByName(ctx, conn, rs.Primary.ID)

		if err != nil {
			return err
		}

		*v = *output

		return nil
	}
}

func testAccLedgerConfig_basic(rName string) string {
	return fmt.Sprintf(`
resource "aws_qldb_ledger" "test" {
  name                = %[1]q
  permissions_mode    = "ALLOW_ALL"
  deletion_protection = false
}
`, rName)
}

func testAccLedgerConfig_updated(rName string) string {
	return fmt.Sprintf(`
resource "aws_qldb_ledger" "test" {
  name                = %[1]q
  permissions_mode    = "STANDARD"
  deletion_protection = true
}
`, rName)
}

func testAccLedgerConfig_nameGenerated() string {
	return `
resource "aws_qldb_ledger" "test" {
  permissions_mode    = "ALLOW_ALL"
  deletion_protection = false
}
`
}

func testAccLedgerConfig_kmsKey(rName string) string {
	return fmt.Sprintf(`
resource "aws_kms_key" "test" {
  description             = %[1]q
  deletion_window_in_days = 7
}

resource "aws_qldb_ledger" "test" {
  name                = %[1]q
  permissions_mode    = "ALLOW_ALL"
  deletion_protection = false
  kms_key             = aws_kms_key.test.arn
}
`, rName)
}

func testAccLedgerConfig_kmsKeyUpdated(rName string) string {
	return fmt.Sprintf(`
resource "aws_kms_key" "test" {
  description             = %[1]q
  deletion_window_in_days = 7
}

resource "aws_qldb_ledger" "test" {
  name                = %[1]q
  permissions_mode    = "ALLOW_ALL"
  deletion_protection = false
  kms_key             = "AWS_OWNED_KMS_KEY"
}
`, rName)
}

func testAccLedgerConfig_tags1(rName, tagKey1, tagValue1 string) string {
	return fmt.Sprintf(`
resource "aws_qldb_ledger" "test" {
  name                = %[1]q
  permissions_mode    = "ALLOW_ALL"
  deletion_protection = false

  tags = {
    %[2]q = %[3]q
  }
}
`, rName, tagKey1, tagValue1)
}

func testAccLedgerConfig_tags2(rName, tagKey1, tagValue1, tagKey2, tagValue2 string) string {
	return fmt.Sprintf(`
resource "aws_qldb_ledger" "test" {
  name                = %[1]q
  permissions_mode    = "ALLOW_ALL"
  deletion_protection = false

  tags = {
    %[2]q = %[3]q
    %[4]q = %[5]q
  }
}
`, rName, tagKey1, tagValue1, tagKey2, tagValue2)
}<|MERGE_RESOLUTION|>--- conflicted
+++ resolved
@@ -23,11 +23,7 @@
 	resourceName := "aws_qldb_ledger.test"
 
 	resource.ParallelTest(t, resource.TestCase{
-<<<<<<< HEAD
-		PreCheck:                 func() { acctest.PreCheck(ctx, t); acctest.PreCheckPartitionHasService(qldb.EndpointsID, t) },
-=======
-		PreCheck:                 func() { acctest.PreCheck(t); acctest.PreCheckPartitionHasService(t, qldb.EndpointsID) },
->>>>>>> 78d002fe
+		PreCheck:                 func() { acctest.PreCheck(ctx, t); acctest.PreCheckPartitionHasService(t, qldb.EndpointsID) },
 		ErrorCheck:               acctest.ErrorCheck(t, qldb.EndpointsID),
 		ProtoV5ProviderFactories: acctest.ProtoV5ProviderFactories,
 		CheckDestroy:             testAccCheckLedgerDestroy(ctx),
@@ -60,11 +56,7 @@
 	resourceName := "aws_qldb_ledger.test"
 
 	resource.ParallelTest(t, resource.TestCase{
-<<<<<<< HEAD
-		PreCheck:                 func() { acctest.PreCheck(ctx, t); acctest.PreCheckPartitionHasService(qldb.EndpointsID, t) },
-=======
-		PreCheck:                 func() { acctest.PreCheck(t); acctest.PreCheckPartitionHasService(t, qldb.EndpointsID) },
->>>>>>> 78d002fe
+		PreCheck:                 func() { acctest.PreCheck(ctx, t); acctest.PreCheckPartitionHasService(t, qldb.EndpointsID) },
 		ErrorCheck:               acctest.ErrorCheck(t, qldb.EndpointsID),
 		ProtoV5ProviderFactories: acctest.ProtoV5ProviderFactories,
 		CheckDestroy:             testAccCheckLedgerDestroy(ctx),
@@ -87,11 +79,7 @@
 	resourceName := "aws_qldb_ledger.test"
 
 	resource.ParallelTest(t, resource.TestCase{
-<<<<<<< HEAD
-		PreCheck:                 func() { acctest.PreCheck(ctx, t); acctest.PreCheckPartitionHasService(qldb.EndpointsID, t) },
-=======
-		PreCheck:                 func() { acctest.PreCheck(t); acctest.PreCheckPartitionHasService(t, qldb.EndpointsID) },
->>>>>>> 78d002fe
+		PreCheck:                 func() { acctest.PreCheck(ctx, t); acctest.PreCheckPartitionHasService(t, qldb.EndpointsID) },
 		ErrorCheck:               acctest.ErrorCheck(t, qldb.EndpointsID),
 		ProtoV5ProviderFactories: acctest.ProtoV5ProviderFactories,
 		CheckDestroy:             testAccCheckLedgerDestroy(ctx),
@@ -119,11 +107,7 @@
 	resourceName := "aws_qldb_ledger.test"
 
 	resource.ParallelTest(t, resource.TestCase{
-<<<<<<< HEAD
-		PreCheck:                 func() { acctest.PreCheck(ctx, t); acctest.PreCheckPartitionHasService(qldb.EndpointsID, t) },
-=======
-		PreCheck:                 func() { acctest.PreCheck(t); acctest.PreCheckPartitionHasService(t, qldb.EndpointsID) },
->>>>>>> 78d002fe
+		PreCheck:                 func() { acctest.PreCheck(ctx, t); acctest.PreCheckPartitionHasService(t, qldb.EndpointsID) },
 		ErrorCheck:               acctest.ErrorCheck(t, qldb.EndpointsID),
 		ProtoV5ProviderFactories: acctest.ProtoV5ProviderFactories,
 		CheckDestroy:             testAccCheckLedgerDestroy(ctx),
@@ -169,11 +153,7 @@
 	kmsKeyResourceName := "aws_kms_key.test"
 
 	resource.ParallelTest(t, resource.TestCase{
-<<<<<<< HEAD
-		PreCheck:                 func() { acctest.PreCheck(ctx, t); acctest.PreCheckPartitionHasService(qldb.EndpointsID, t) },
-=======
-		PreCheck:                 func() { acctest.PreCheck(t); acctest.PreCheckPartitionHasService(t, qldb.EndpointsID) },
->>>>>>> 78d002fe
+		PreCheck:                 func() { acctest.PreCheck(ctx, t); acctest.PreCheckPartitionHasService(t, qldb.EndpointsID) },
 		ErrorCheck:               acctest.ErrorCheck(t, qldb.EndpointsID),
 		ProtoV5ProviderFactories: acctest.ProtoV5ProviderFactories,
 		CheckDestroy:             testAccCheckLedgerDestroy(ctx),
@@ -208,11 +188,7 @@
 	resourceName := "aws_qldb_ledger.test"
 
 	resource.ParallelTest(t, resource.TestCase{
-<<<<<<< HEAD
-		PreCheck:                 func() { acctest.PreCheck(ctx, t); acctest.PreCheckPartitionHasService(qldb.EndpointsID, t) },
-=======
-		PreCheck:                 func() { acctest.PreCheck(t); acctest.PreCheckPartitionHasService(t, qldb.EndpointsID) },
->>>>>>> 78d002fe
+		PreCheck:                 func() { acctest.PreCheck(ctx, t); acctest.PreCheckPartitionHasService(t, qldb.EndpointsID) },
 		ErrorCheck:               acctest.ErrorCheck(t, qldb.EndpointsID),
 		ProtoV5ProviderFactories: acctest.ProtoV5ProviderFactories,
 		CheckDestroy:             testAccCheckLedgerDestroy(ctx),
