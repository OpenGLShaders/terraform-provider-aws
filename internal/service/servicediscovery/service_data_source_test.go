--- conflicted
+++ resolved
@@ -18,13 +18,8 @@
 
 	resource.ParallelTest(t, resource.TestCase{
 		PreCheck: func() {
-<<<<<<< HEAD
 			acctest.PreCheck(ctx, t)
-			acctest.PreCheckPartitionHasService(servicediscovery.EndpointsID, t)
-=======
-			acctest.PreCheck(t)
 			acctest.PreCheckPartitionHasService(t, servicediscovery.EndpointsID)
->>>>>>> 78d002fe
 			testAccPreCheck(ctx, t)
 		},
 		ErrorCheck:               acctest.ErrorCheck(t, servicediscovery.EndpointsID),
@@ -55,13 +50,8 @@
 
 	resource.ParallelTest(t, resource.TestCase{
 		PreCheck: func() {
-<<<<<<< HEAD
 			acctest.PreCheck(ctx, t)
-			acctest.PreCheckPartitionHasService(servicediscovery.EndpointsID, t)
-=======
-			acctest.PreCheck(t)
 			acctest.PreCheckPartitionHasService(t, servicediscovery.EndpointsID)
->>>>>>> 78d002fe
 			testAccPreCheck(ctx, t)
 		},
 		ErrorCheck:               acctest.ErrorCheck(t, servicediscovery.EndpointsID),
@@ -92,13 +82,8 @@
 
 	resource.ParallelTest(t, resource.TestCase{
 		PreCheck: func() {
-<<<<<<< HEAD
 			acctest.PreCheck(ctx, t)
-			acctest.PreCheckPartitionHasService(servicediscovery.EndpointsID, t)
-=======
-			acctest.PreCheck(t)
 			acctest.PreCheckPartitionHasService(t, servicediscovery.EndpointsID)
->>>>>>> 78d002fe
 			testAccPreCheck(ctx, t)
 		},
 		ErrorCheck:               acctest.ErrorCheck(t, servicediscovery.EndpointsID),
