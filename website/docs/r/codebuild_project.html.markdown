---
layout: "aws"
page_title: "AWS: aws_codebuild_project"
sidebar_current: "docs-aws-resource-codebuild-project"
description: |-
  Provides a CodeBuild Project resource.
---

# aws_codebuild_project

Provides a CodeBuild Project resource.

## Example Usage

```hcl
resource "aws_s3_bucket" "foo" {
  bucket = "test-bucket"
  acl    = "private"
}

resource "aws_iam_role" "codebuild_role" {
  name = "codebuild-role-"

  assume_role_policy = <<EOF
{
  "Version": "2012-10-17",
  "Statement": [
    {
      "Effect": "Allow",
      "Principal": {
        "Service": "codebuild.amazonaws.com"
      },
      "Action": "sts:AssumeRole"
    }
  ]
}
EOF
}

resource "aws_iam_policy" "codebuild_policy" {
  name        = "codebuild-policy"
  path        = "/service-role/"
  description = "Policy used in trust relationship with CodeBuild"

  policy = <<POLICY
{
  "Version": "2012-10-17",
  "Statement": [
    {
      "Effect": "Allow",
      "Resource": [
        "*"
      ],
      "Action": [
        "logs:CreateLogGroup",
        "logs:CreateLogStream",
        "logs:PutLogEvents"
      ]
    }
  ]
}
POLICY
}

resource "aws_iam_policy_attachment" "codebuild_policy_attachment" {
  name       = "codebuild-policy-attachment"
  policy_arn = "${aws_iam_policy.codebuild_policy.arn}"
  roles      = ["${aws_iam_role.codebuild_role.id}"]
}

resource "aws_codebuild_project" "foo" {
  name         = "test-project"
  description  = "test_codebuild_project"
  build_timeout      = "5"
  service_role = "${aws_iam_role.codebuild_role.arn}"

  artifacts {
    type = "NO_ARTIFACTS"
  }

  cache {
    type     = "S3"
    location = "${aws_s3_bucket.foo.bucket}"
  }

  environment {
    compute_type = "BUILD_GENERAL1_SMALL"
    image        = "aws/codebuild/nodejs:6.3.1"
    type         = "LINUX_CONTAINER"

    environment_variable {
      "name"  = "SOME_KEY1"
      "value" = "SOME_VALUE1"
    }

    environment_variable {
      "name"  = "SOME_KEY2"
      "value" = "SOME_VALUE2"
    }
  }

  source {
    type     = "GITHUB"
    location = "https://github.com/mitchellh/packer.git"
  }

  vpc_config {
    vpc_id = "vpc-725fca"

    subnets = [
      "subnet-ba35d2e0",
      "subnet-ab129af1",
    ]

    security_group_ids = [
      "sg-f9f27d91",
      "sg-e4f48g23",
    ]
  }

  tags {
    "Environment" = "Test"
  }
}
```

## Argument Reference

The following arguments are supported:

* `name` - (Required) The projects name.
* `description` - (Optional) A short description of the project.
* `encryption_key` - (Optional) The AWS Key Management Service (AWS KMS) customer master key (CMK) to be used for encrypting the build project's build output artifacts.
* `service_role` - (Optional) The Amazon Resource Name (ARN) of the AWS Identity and Access Management (IAM) role that enables AWS CodeBuild to interact with dependent AWS services on behalf of the AWS account.
* `build_timeout` - (Optional) How long in minutes, from 5 to 480 (8 hours), for AWS CodeBuild to wait until timing out any related build that does not get marked as completed. The default is 60 minutes.
* `tags` - (Optional) A mapping of tags to assign to the resource.
* `artifacts` - (Required) Information about the project's build output artifacts. Artifact blocks are documented below.
* `cache` - (Optional) Information about the cache storage for the project. Cache blocks are documented below.
* `environment` - (Required) Information about the project's build environment. Environment blocks are documented below.
* `source` - (Required) Information about the project's input source code. Source blocks are documented below.
* `vpc_config` - (Optional) Configuration for the builds to run inside a VPC. VPC config blocks are documented below.
* `badge_enabled` - (Optional) Generates a publicly-accessible URL for the projects build badge. Available as `badge_url` attribute when enabled.

`artifacts` supports the following:

* `type` - (Required) The build output artifact's type. Valid values for this parameter are: `CODEPIPELINE`, `NO_ARTIFACTS` or `S3`.
* `location` - (Optional) Information about the build output artifact location. If `type` is set to `CODEPIPELINE` or `NO_ARTIFACTS` then this value will be ignored. If `type` is set to `S3`, this is the name of the output bucket. If `path` is not also specified, then `location` can also specify the path of the output artifact in the output bucket.
* `name` - (Optional) The name of the project. If `type` is set to `S3`, this is the name of the output artifact object
* `namespace_type` - (Optional) The namespace to use in storing build artifacts. If `type` is set to `S3`, then valid values for this parameter are: `BUILD_ID` or `NONE`.
* `packaging` - (Optional) The type of build output artifact to create. If `type` is set to `S3`, valid values for this parameter are: `NONE` or `ZIP`
* `path` - (Optional) If `type` is set to `S3`, this is the path to the output artifact

`cache` supports the following:

* `type` - (Optional) The type of storage that will be used for the AWS CodeBuild project cache. Valid values: `NO_CACHE` and `S3`. Defaults to `NO_CACHE`.
* `location` - (Required when cache type is `S3`) The location where the AWS CodeBuild project stores cached resources. For type `S3` the value must be a valid S3 bucket name/prefix.

`environment` supports the following:

* `compute_type` - (Required) Information about the compute resources the build project will use. Available values for this parameter are: `BUILD_GENERAL1_SMALL`, `BUILD_GENERAL1_MEDIUM` or `BUILD_GENERAL1_LARGE`
* `image` - (Required) The *image identifier* of the Docker image to use for this build project ([list of Docker images provided by AWS CodeBuild.](https://docs.aws.amazon.com/codebuild/latest/userguide/build-env-ref-available.html)). You can read more about the AWS curated environment images in the [documentation](https://docs.aws.amazon.com/codebuild/latest/APIReference/API_ListCuratedEnvironmentImages.html).
* `type` - (Required) The type of build environment to use for related builds. The only valid value is `LINUX_CONTAINER`.
* `privileged_mode` - (Optional) If set to true, enables running the Docker daemon inside a Docker container. Defaults to `false`.
* `environment_variable` - (Optional) A set of environment variables to make available to builds for this build project.

`environment_variable` supports the following:

* `name` - (Required) The environment variable's name or key.
* `value` - (Required) The environment variable's value.
* `type` - (Optional) The type of environment variable. Valid values: `PARAMETER_STORE`, `PLAINTEXT`.

`source` supports the following:

* `type` - (Required) The type of repository that contains the source code to be built. Valid values for this parameter are: `CODECOMMIT`, `CODEPIPELINE`, `GITHUB`, `GITHUB_ENTERPRISE`, `BITBUCKET` or `S3`.
* `auth` - (Optional) Information about the authorization settings for AWS CodeBuild to access the source code to be built. Auth blocks are documented below.
* `buildspec` - (Optional) The build spec declaration to use for this build project's related builds.
* `location` - (Optional) The location of the source code from git or s3.

`auth` supports the following:

* `type` - (Required) The authorization type to use. The only valid value is `OAUTH`
* `resource` - (Optional) The resource value that applies to the specified authorization type.

`vpc_config` supports the following:

* `vpc_id` - (Required) The ID of the VPC within which to run builds.
* `subnets` - (Required) The subnet IDs within which to run builds.
* `security_group_ids` - (Required) The security group IDs to assign to running builds.

## Attributes Reference

The following attributes are exported:

* `id` - The ARN of the CodeBuild project.
* `description` - A short description of the project.
* `encryption_key` - The AWS Key Management Service (AWS KMS) customer master key (CMK) that was used for encrypting the build project's build output artifacts.
* `name` - The projects name.
<<<<<<< HEAD
* `service_role` - The ARN of the IAM service role.
* `badge_url` - The URL of the build badge when `badge_enabled` is enabled.
=======
* `service_role` - The ARN of the IAM service role.
>>>>>>> 7999b0c0
<|MERGE_RESOLUTION|>--- conflicted
+++ resolved
@@ -195,9 +195,5 @@
 * `description` - A short description of the project.
 * `encryption_key` - The AWS Key Management Service (AWS KMS) customer master key (CMK) that was used for encrypting the build project's build output artifacts.
 * `name` - The projects name.
-<<<<<<< HEAD
 * `service_role` - The ARN of the IAM service role.
-* `badge_url` - The URL of the build badge when `badge_enabled` is enabled.
-=======
-* `service_role` - The ARN of the IAM service role.
->>>>>>> 7999b0c0
+* `badge_url` - The URL of the build badge when `badge_enabled` is enabled.